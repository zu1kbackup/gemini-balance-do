import { Hono } from 'hono';
import { Render } from './render';
import { LoadBalancer } from './handler';
import { getAuthKey } from './auth';
import { getCookie, setCookie } from 'hono/cookie';

const app = new Hono<{ Bindings: Env }>();

// The / route returns the admin UI.
<<<<<<< HEAD
app.get('/', (c) => {
	const sessionKey = getCookie(c, 'auth-key');
	const authKey = getAuthKey(c.req.raw, sessionKey);
	if (authKey !== c.env.AUTH_KEY) {
		return c.html(Render({ isAuthenticated: false, showWarning: false }));
	}
	const showWarning = c.env.AUTH_KEY === 'ajielu';
	return c.html(Render({ isAuthenticated: true, showWarning }));
});

app.post('/', async (c) => {
	const { key } = await c.req.json();
	if (key === c.env.AUTH_KEY) {
		setCookie(c, 'auth-key', key, { maxAge: 60 * 60 * 24 * 30, path: '/' });
		return c.json({ success: true });
	}
	return c.json({ success: false }, 401);
=======
app.get('/', async (c) => {
	const html = Render();
	return c.html(html);
});

// Skip authentication for static assets like favicon
app.get('/favicon.ico', async (c) => {
	return c.text('Not found', 404);
});

// 添加认证接口
app.post('/api/auth', async (c) => {
	const { key } = await c.req.json();
	if (key === c.env.HOME_ACCESS_KEY) {
		return c.json({ success: true });
	} else {
		return c.json({ error: 'Invalid key' }, 401);
	}
>>>>>>> bc96c9d5
});

// All other requests are forwarded to the Durable Object.
// This includes /api/* for the admin panel's backend and the gemini proxy.
app.all('*', async (c) => {
	const id: DurableObjectId = c.env.LOAD_BALANCER.idFromName('loadbalancer');
	const stub = c.env.LOAD_BALANCER.get(id, { locationHint: 'wnam' });
	// Pass the original request to the durable object.
	const resp = await stub.fetch(c.req.raw);
	return new Response(resp.body, {
		status: resp.status,
		headers: resp.headers,
	});
});

export default {
	fetch: app.fetch,
} satisfies ExportedHandler<Env>;

export { LoadBalancer };

type Env = {
	LOAD_BALANCER: DurableObjectNamespace<LoadBalancer>;
	AUTH_KEY: string;
};<|MERGE_RESOLUTION|>--- conflicted
+++ resolved
@@ -6,67 +6,61 @@
 
 const app = new Hono<{ Bindings: Env }>();
 
-// The / route returns the admin UI.
-<<<<<<< HEAD
+// 管理页面访问，校验 HOME_ACCESS_KEY
 app.get('/', (c) => {
-	const sessionKey = getCookie(c, 'auth-key');
-	const authKey = getAuthKey(c.req.raw, sessionKey);
-	if (authKey !== c.env.AUTH_KEY) {
-		return c.html(Render({ isAuthenticated: false, showWarning: false }));
-	}
-	const showWarning = c.env.AUTH_KEY === 'ajielu';
-	return c.html(Render({ isAuthenticated: true, showWarning }));
+    const sessionKey = getCookie(c, 'auth-key');
+    const authKey = getAuthKey(c.req.raw, sessionKey);
+    if (authKey !== c.env.HOME_ACCESS_KEY) {
+        return c.html(Render({ isAuthenticated: false, showWarning: false }));
+    }
+    const showWarning = c.env.HOME_ACCESS_KEY === '7b18e536c27ab304266db3220b8e000db8fbbe35d6e1fde729a1a1d47303858d'
+        || c.env.AUTH_KEY === 'ajielu';
+    return c.html(Render({ isAuthenticated: true, showWarning }));
 });
 
+// 登录接口，校验 HOME_ACCESS_KEY，登录成功后写入 cookie
 app.post('/', async (c) => {
-	const { key } = await c.req.json();
-	if (key === c.env.AUTH_KEY) {
-		setCookie(c, 'auth-key', key, { maxAge: 60 * 60 * 24 * 30, path: '/' });
-		return c.json({ success: true });
-	}
-	return c.json({ success: false }, 401);
-=======
-app.get('/', async (c) => {
-	const html = Render();
-	return c.html(html);
+    const { key } = await c.req.json();
+    if (key === c.env.HOME_ACCESS_KEY) {
+        setCookie(c, 'auth-key', key, { maxAge: 60 * 60 * 24 * 30, path: '/' });
+        return c.json({ success: true });
+    }
+    return c.json({ success: false }, 401);
+
+// 静态资源放行
+app.get('/favicon.ico', async (c) => {
+    return c.text('Not found', 404);
 });
 
-// Skip authentication for static assets like favicon
-app.get('/favicon.ico', async (c) => {
-	return c.text('Not found', 404);
+// 管理面板前端认证接口
+app.post('/api/auth', async (c) => {
+    const { key } = await c.req.json();
+    if (key === c.env.HOME_ACCESS_KEY) {
+        return c.json({ success: true });
+    } else {
+        return c.json({ error: 'Invalid key' }, 401);
+    }
 });
 
-// 添加认证接口
-app.post('/api/auth', async (c) => {
-	const { key } = await c.req.json();
-	if (key === c.env.HOME_ACCESS_KEY) {
-		return c.json({ success: true });
-	} else {
-		return c.json({ error: 'Invalid key' }, 401);
-	}
->>>>>>> bc96c9d5
-});
-
-// All other requests are forwarded to the Durable Object.
-// This includes /api/* for the admin panel's backend and the gemini proxy.
+// 其它请求转发到 Durable Object
 app.all('*', async (c) => {
-	const id: DurableObjectId = c.env.LOAD_BALANCER.idFromName('loadbalancer');
-	const stub = c.env.LOAD_BALANCER.get(id, { locationHint: 'wnam' });
-	// Pass the original request to the durable object.
-	const resp = await stub.fetch(c.req.raw);
-	return new Response(resp.body, {
-		status: resp.status,
-		headers: resp.headers,
-	});
+    const id: DurableObjectId = c.env.LOAD_BALANCER.idFromName('loadbalancer');
+    const stub = c.env.LOAD_BALANCER.get(id, { locationHint: 'wnam' });
+    const resp = await stub.fetch(c.req.raw);
+    return new Response(resp.body, {
+        status: resp.status,
+        headers: resp.headers,
+    });
 });
 
 export default {
-	fetch: app.fetch,
+    fetch: app.fetch,
 } satisfies ExportedHandler<Env>;
 
 export { LoadBalancer };
 
 type Env = {
-	LOAD_BALANCER: DurableObjectNamespace<LoadBalancer>;
-	AUTH_KEY: string;
+    LOAD_BALANCER: DurableObjectNamespace<LoadBalancer>;
+    AUTH_KEY: string;
+    HOME_ACCESS_KEY: string;
 };